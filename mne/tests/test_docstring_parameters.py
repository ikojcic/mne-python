# TODO inspect for Cython (see sagenb.misc.sageinspect)
from __future__ import print_function

from nose.plugins.skip import SkipTest
from os import path as op
import inspect
import warnings
import imp
from mne.utils import run_tests_if_main

public_modules = [
    # the list of modules users need to access for all functionality
    'mne',
    'mne.beamformer',
    'mne.connectivity',
    'mne.datasets',
    'mne.datasets.megsim',
    'mne.datasets.sample',
    'mne.datasets.spm_face',
    'mne.decoding',
    'mne.filter',
    'mne.gui',
    'mne.inverse_sparse',
    'mne.io',
    'mne.io.kit',
    'mne.minimum_norm',
    'mne.preprocessing',
    'mne.realtime',
    'mne.report',
    'mne.simulation',
    'mne.source_estimate',
    'mne.source_space',
    'mne.stats',
    'mne.time_frequency',
    'mne.viz',
]

docscrape_path = op.join(op.dirname(__file__), '..', '..', 'doc', 'sphinxext',
                         'numpy_ext', 'docscrape.py')
if op.isfile(docscrape_path):
    docscrape = imp.load_source('docscrape', docscrape_path)
else:
    docscrape = None


def get_name(func):
    parts = []
    module = inspect.getmodule(func)
    if module:
        parts.append(module.__name__)
    if hasattr(func, 'im_class'):
        parts.append(func.im_class.__name__)
    parts.append(func.__name__)
    return '.'.join(parts)


# functions to ignore # of args b/c we deprecated a name and moved it
# to the end
_deprecation_ignores = [
    'mne.io.write',  # always ignore these
    'mne.fixes._in1d',  # fix function
    'mne.utils.plot_epochs_trellis',  # deprecated
    'mne.utils.write_bem_surface',  # deprecated
<<<<<<< HEAD
    'generate_sparse_stc',  # deprecated
    'generate_stc',  # deprecated
    'generate_evoked',  # deprecated
    'generate_noise_evoked',  # deprecated
    'mne.gui.coregistration'  # deprecated
=======
    'mne.gui.coregistration',  # deprecated
    'mne.utils.plot_topo',
    'mne.viz.plot_image_epochs',  # deprecated
>>>>>>> baa5ed2e
]


def check_parameters_match(func, doc=None):
    """Helper to check docstring, returns list of incorrect results"""
    incorrect = []
    name_ = get_name(func)
    if not name_.startswith('mne.') or name_.startswith('mne.externals'):
        return incorrect
    if inspect.isdatadescriptor(func):
        return incorrect
    args, varargs, varkw, defaults = inspect.getargspec(func)
    # drop self
    if len(args) > 0 and args[0] == 'self':
        args = args[1:]

    if doc is None:
        with warnings.catch_warnings(record=True) as w:
            doc = docscrape.FunctionDoc(func)
        if len(w):
            raise RuntimeError('Error for %s:\n%s' % (name_, w[0]))
    # check set
    param_names = [name for name, _, _ in doc['Parameters']]
    # clean up some docscrape output:
    param_names = [name.split(':')[0].strip('` ') for name in param_names]
    param_names = [name for name in param_names if '*' not in name]
    if len(param_names) != len(args):
        bad = str(sorted(list(set(param_names) - set(args)) +
                         list(set(args) - set(param_names))))
        if not any(d in name_ for d in _deprecation_ignores):
            incorrect += [name_ + ' arg mismatch: ' + bad]
    else:
        for n1, n2 in zip(param_names, args):
            if n1 != n2:
                incorrect += [name_ + ' ' + n1 + ' != ' + n2]
    return incorrect


def test_docstring_parameters():
    """Test module docsting formatting"""
    if docscrape is None:
        raise SkipTest('This must be run from the mne-python source directory')
    incorrect = []
    for name in public_modules:
        module = __import__(name, globals())
        for submod in name.split('.')[1:]:
            module = getattr(module, submod)
        classes = inspect.getmembers(module, inspect.isclass)
        for cname, cls in classes:
            if cname.startswith('_'):
                continue
            with warnings.catch_warnings(record=True) as w:
                cdoc = docscrape.ClassDoc(cls)
            if len(w):
                raise RuntimeError('Error for __init__ of %s in %s:\n%s'
                                   % (cls, name, w[0]))
            if hasattr(cls, '__init__'):
                incorrect += check_parameters_match(cls.__init__, cdoc)
            for method_name in cdoc.methods:
                method = getattr(cls, method_name)
                incorrect += check_parameters_match(method)
            if hasattr(cls, '__call__'):
                incorrect += check_parameters_match(cls.__call__)
        functions = inspect.getmembers(module, inspect.isfunction)
        for fname, func in functions:
            if fname.startswith('_'):
                continue
            incorrect += check_parameters_match(func)
    msg = '\n' + '\n'.join(sorted(list(set(incorrect))))
    if len(incorrect) > 0:
        raise AssertionError(msg)


run_tests_if_main()<|MERGE_RESOLUTION|>--- conflicted
+++ resolved
@@ -61,17 +61,13 @@
     'mne.fixes._in1d',  # fix function
     'mne.utils.plot_epochs_trellis',  # deprecated
     'mne.utils.write_bem_surface',  # deprecated
-<<<<<<< HEAD
     'generate_sparse_stc',  # deprecated
     'generate_stc',  # deprecated
     'generate_evoked',  # deprecated
     'generate_noise_evoked',  # deprecated
-    'mne.gui.coregistration'  # deprecated
-=======
     'mne.gui.coregistration',  # deprecated
     'mne.utils.plot_topo',
     'mne.viz.plot_image_epochs',  # deprecated
->>>>>>> baa5ed2e
 ]
 
 
